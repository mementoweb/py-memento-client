--- conflicted
+++ resolved
@@ -1,12 +1,8 @@
 import pytest
 import csv
 import datetime
-<<<<<<< HEAD
-#from memento_client import MementoClientException
-=======
 import sys
 import requests
->>>>>>> e1575af4
 from memento_client import MementoClient
 import memento_client
 
@@ -66,18 +62,6 @@
     "test/mementos_not_in_archive_testdata.csv",
     [ "Input URI-R", "Accept-Datetime", "Input URI-G" ] )
 
-def test_bad_timegate():
-
-    input_uri_r = "http://www.cnn.com"
-    bad_uri_g = "http://www.example.com"
-    accept_datetime = datetime.datetime.strptime("Thu, 01 Jan 1970 00:00:00 GMT", "%a, %d %b %Y %H:%M:%S GMT")
-
-    mc = MementoClient(timegate_uri=bad_uri_g)
-
-    original_uri = mc.get_memento_info(input_uri_r, accept_datetime).get("original_uri")
-    assert pytest.raises(memento_client.MementoClientException, mc.get_memento_info(input_uri_r, accept_datetime).get("original_uri"))
-
-    #assert input_uri_r == original_uri
 
 @pytest.mark.parametrize("input_uri_r,input_datetime,expected_uri_m", memento_uri_default_testdata)
 def test_get_memento_uri_default(input_uri_r, input_datetime, expected_uri_m):
@@ -141,8 +125,6 @@
 
     assert input_uri_r == original_uri
 
-<<<<<<< HEAD
-=======
 @pytest.mark.skipif('darwin' in sys.platform, reason="requests on Linux behaves differently than OSX")
 def test_bad_timegate_linux():
 
@@ -169,7 +151,6 @@
 
     assert input_uri_r == original_uri
 
->>>>>>> e1575af4
 def good_url_slash_at_end():
 
     input_uri_r = "http://www.cnn.com/"
