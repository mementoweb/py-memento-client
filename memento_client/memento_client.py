--- conflicted
+++ resolved
@@ -112,15 +112,7 @@
                       format(request_uri, str(accept_datetime)))
         logging.debug("Starting with URI-G stem: " + self.timegate_uri)
 
-<<<<<<< HEAD
-        if not request_uri or not accept_datetime:
-            raise MementoClientException("No uri or datetime was provided to retrieve mementos.", {})
-=======
         assert request_uri and accept_datetime
-        # if not request_uri or not accept_datetime:
-        #     raise MementoClientException(
-        # "No uri or accept datetime was provided to retrieve mementos.", {})
->>>>>>> 5af7990c
 
         if not request_uri.startswith("http://") \
                 and not request_uri.startswith("https://"):
@@ -207,7 +199,6 @@
                                             status_code=mem_status))
         return memento_info
 
-<<<<<<< HEAD
     def get_all_mementos(self, request_uri, target_datetime=None):
         """
 
@@ -257,8 +248,6 @@
         logging.debug("response headers:  " + str(response.headers))
         raise NotImplementedError
 
-=======
->>>>>>> 5af7990c
     def get_native_timegate_uri(self, original_uri, accept_datetime):
         """
         Given an original URL and an accept datetime, check the original uri
