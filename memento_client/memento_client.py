"""
A Memento Client library.

"""

import requests
from datetime import datetime
import sys
import logging
import os


# Python 2.7 and 3.X support are different for urlparse
if sys.version_info[0] == 3:
<<<<<<< HEAD
    from urllib.parse import urlparse
    from urllib.parse import urljoin
else:
    from urlparse import urlparse
    from urlparse import urljoin
=======
    from urllib.parse import urlparse, urljoin
else:
    from urlparse import urlparse, urljoin
>>>>>>> eaf670c2

if os.environ.get('DEBUG_MEMENTO_CLIENT') == '1':
    logging.basicConfig(level=logging.DEBUG)

DEFAULT_TIMEGATE_BASE_URI = "http://timetravel.mementoweb.org/timegate/"
HTTP_DT_FORMAT = "%a, %d %b %Y %H:%M:%S GMT"
MAX_REDIRECTS = 30


class MementoClientException(Exception):
    """
    The memento client Exception class.
    """

    def __init__(self, message, data):
        super(MementoClientException, self).__init__(message)
        self.data = data


class MementoClient(object):
    """
    A memento client.
    """

    def __init__(self,
                 timegate_uri=DEFAULT_TIMEGATE_BASE_URI,
                 check_native_timegate=True,
                 max_redirects=MAX_REDIRECTS,
                 session=None):
        """
        A Memento Client that makes it straightforward to access the Web of the
         past as it is to access the current Web.
        Basic usage:
        >>> mc = MementoClient()
        >>> dt = mc.convert_to_datetime("Sun, 01 Apr 2010 12:00:00 GMT")
        >>> mc = mc.get_memento_info("http://www.bbc.com/", dt)
        >>> print(mc)
        {'mementos': {'closest': {
        'datetime': datetime.datetime(2010, 5, 23, 10, 19, 6),
        'http_status_code': 200,
        'uri': [u'http://web.archive.org/web/20100523101906/
        http://www.bbc.co.uk/']},
        'first': {'datetime': datetime.datetime(1998, 12, 2, 21, 26, 10),
        'uri': ['http://web.archive.bibalex.org/web/19981202212610/
        http://bbc.com/']},
        'last': {'datetime': datetime.datetime(2015, 8, 7, 21, 59, 59),
        'uri': ['http://wayback.archive-it.org/all/20150807215959/
        http://www.bbc.com/']}},
        'original_uri': 'http://www.bbc.com/',
        'timegate_uri': 'http://timetravel.mementoweb.org/timegate/
        http://www.bbc.com/'}
        The output conforms to the Memento API format explained here:
        http://timetravel.mementoweb.org/guide/api/#memento-json

        By default, MementoClient uses the Memento Aggregator:
        http://mementoweb.org/depot/
        It is also possible to use different TimeGate, simply initialize
        with a preferred timegate base uri.
        Toggle check_native_timegate to see if the original uri has its own
        timegate. The native timegate, if found will be used instead of the
        timegate_uri preferred. If no native timegate is found, the preferred
        timegate_uri will be used.

        :param timegate_uri: (str) A valid HTTP base uri for a timegate.
                            Must start with http(s):// and end with a /.
        :param max_redirects: (int) the maximum number of redirects allowed
                              for all HTTP requests to be made.
        :return: A MementoClient obj.
        """
        self.timegate_uri = timegate_uri
        self.check_native_timegate = check_native_timegate
        self.native_redirect_count = 0
        self.max_redirects = max_redirects
        self.sessionSetOutside = False

        if session:
            self.session = session
            self.sessionSetOutside = True
        else:
            self.session = requests.Session()

    def __exit__(self, exc_type, exc_value, traceback):
        """
            Closes session connection if used in a with statement.
        """

        if not self.sessionSetOutside:
            self.session.close()

    def __enter__(self):
        """
            Opens session connection if used in a with statement.
        """

        if not self.session:
            self.session = requests.Session()

        return self

    def __del__(self):
        """
            Closes session connection when called by garbage collector.
        """

        if not self.sessionSetOutside:
            self.session.close()

    def get_memento_info(self, request_uri, accept_datetime=None, **kwargs):
        """
        Given an original uri and an accept datetime, this method queries the
        preferred timegate and returns the closest memento uri, along with
        prev/next/first/last if available.

        The response format is explained here:
        http://timetravel.mementoweb.org/guide/api/#memento-json

        :param request_uri: (str) The input http uri.
        :param accept_datetime: (datetime) The datetime object of the accept
                                datetime. The current datetime is used if none
                                is provided.
        :return: (dict) A map of uri and datetime for the
                 closest/prev/next/first/last mementos.
        """

        req_uri_response = kwargs.pop("req_uri_response")  # for reading the headers of the req uri to find uri_r
        org_response = kwargs.pop("org_response")  # for checking native tg uri in uri_r
        tg_response = kwargs.pop("tg_response")

        if not accept_datetime:
            accept_datetime = datetime.now()

        logging.debug("getting URI-R {0} at accept-datetime {1}!!!".
                      format(request_uri, str(accept_datetime)))
        logging.debug("Starting with URI-G stem: " + self.timegate_uri)

        assert request_uri and accept_datetime
        # if not request_uri or not accept_datetime:
        #     raise MementoClientException(
        # "No uri or accept datetime was provided to retrieve mementos.", {})

        if not request_uri.startswith("http://") \
                and not request_uri.startswith("https://"):
            raise ValueError("Only HTTP URIs are supported, "
                             "URI %s unrecognized." % request_uri)

        if type(accept_datetime) != datetime:
            raise TypeError("Expecting accept_datetime to be of type "
                            "datetime.")

        http_acc_dt = MementoClient.convert_to_http_datetime(accept_datetime)

        # finding the actual original_uri in case the input uri is a memento
        original_uri = self.get_original_uri(request_uri, response=req_uri_response)
        logging.debug("original uri: " + original_uri)

        native_tg = None
        if self.check_native_timegate:
            native_tg = self.get_native_timegate_uri(
                original_uri, accept_datetime=accept_datetime, response=org_response)
            logging.debug("Found native URI-G:  " + str(native_tg))

        timegate_uri = native_tg if native_tg \
            else self.timegate_uri + original_uri

        logging.debug("Using URI-G: " + timegate_uri)

        if not tg_response:
            response = MementoClient.request_head(timegate_uri,
                                                  accept_datetime=http_acc_dt,
                                                  follow_redirects=True,
                                                  session=self.session)
        else:
            response = tg_response

        logging.debug("request method:  " + str(response.request.method))
        logging.debug("request URI:  " + str(response.request.url))
        logging.debug("request headers: " + str(response.request.headers))
        logging.debug("response status code: " + str(response.status_code))
        logging.debug("response headers:  " + str(response.headers))

        uri_m = response.url
        dt_m = None
        link_header = None
        mem_status = response.status_code

        # checking if the timegate redirected. Its an error if not. 
        # raising an exception if there are no tg redirects
        # The timegate can return a 404 when there are no mementos
        # and a 200 for 200 style conneg
        if len(response.history) == 0 and \
                response.status_code not in [200, 404]:
            raise MementoClientException(
                ("The TimeGate (%s) returned with HTTP status %s and did not "
                 "redirect to a Memento.") %
                (timegate_uri, str(response.status_code)),
                {"timegate_uri": timegate_uri,
                 "original_uri": original_uri,
                 "request_uri": request_uri,
                 "status_code": str(response.status_code)})

        # getting the memento datetime from the memento response headers
        if self.is_memento(uri_m, response=response, session=self.session):
            dt_m = self.convert_to_datetime(
                response.headers.get("Memento-Datetime"))
            # link_header = response.headers.get("Link")

        # getting the next, prev, etc from the timegate reponse headers
        # so that these headers not locked in any one archive
        # when using the aggr.
        for res in response.history:
            if self.is_timegate(timegate_uri, response=res, session=self.session):
                logging.debug("found URI-M from timegate response: %s" % uri_m)
                logging.debug("timegate uri: %s" % res.url)

                # sometimes we get relative URI-Ms, which have no scheme
                if not urlparse(uri_m).scheme:
                    uri_m = urlparse(timegate_uri).scheme + "://" \
                        + urlparse(timegate_uri).netloc + uri_m

                link_header = res.headers.get("link")
                logging.debug("link header:  " + str(link_header))

                if not link_header:
                    raise MementoClientException(
                        "The TimeGate (%s) did not return a Link header." %
                        timegate_uri,
                        {"timegate_uri": timegate_uri,
                         "original_uri": original_uri,
                         "request_uri": request_uri,
                         "memento_uri": uri_m})
                break

        memento_info = {}
        memento_info["original_uri"] = original_uri
        memento_info["timegate_uri"] = timegate_uri

        if not uri_m or not link_header:
            return memento_info

        memento_info.update(
            self.__prepare_memento_response(uri_m=uri_m, dt_m=dt_m,
                                            link_header=link_header,
                                            status_code=mem_status))
        return memento_info

    def get_native_timegate_uri(self, original_uri, accept_datetime, **kwargs):
        """
        Given an original URL and an accept datetime, check the original uri
        to see if the timegate uri is provided in the Link header.

        :param original_uri: (str) An HTTP uri of the original resource.
        :param accept_datetime: (datetime) The datetime object of the accept
                                datetime
        :return: (str) The timegate uri of the original resource, if provided,
                 else None.
        """

        org_response = kwargs.get("response")

        if not org_response:
            try:
                org_response = MementoClient.request_head(
                    original_uri, accept_datetime=MementoClient.convert_to_http_datetime(
                        accept_datetime),
                    session=self.session
                    )
            except (requests.exceptions.ConnectTimeout,
                    requests.exceptions.ConnectionError) as e:
                logging.warning("Could not connect to URI {},"
                            " returning no native URI-G".format(original_uri))
                return

            logging.debug("Request headers sent to search for URI-G:  " +
                          str(org_response.request.headers))

<<<<<<< HEAD
        def follow():
            """
            a recursive func to follow redirects.
            """
            location = org_response.headers.get("Location")
            if not location.startswith("http") \
                    and not location.startswith("//"):
                location = urljoin(org_response.url, location)
            logging.debug("Following to new URI of " +
                          location)
            return self.get_native_timegate_uri(
                location, accept_datetime)

        if org_response.headers.get("Vary") and\
                'accept-datetime' in org_response.headers.get('Vary').lower():
            logging.debug("Vary header with Accept-Datetime found for URI-R: "
                          + original_uri)
            return
=======
            def follow():
                """
                a recursive func to follow redirects.
                """
                absolute_url = urljoin(original_uri,
                                       org_response.headers.get('Location'))
                logging.debug("Following to new URI of " + absolute_url)
                return self.get_native_timegate_uri(absolute_url, accept_datetime)

            if org_response.headers.get("Vary") and\
                    'accept-datetime' in org_response.headers.get('Vary').lower():
                logging.debug("Vary header with Accept-Datetime found for URI-R: "
                              + original_uri)
                return

            if 'Memento-Datetime' in org_response.headers:
                logging.debug("Memento-Datetime found in headers for URI-R: {0},"
                              " so assuming it is a URI-M.".
                              format(original_uri))
                return
>>>>>>> eaf670c2

        if 'Memento-Datetime' in org_response.headers:
            logging.debug("Memento-Datetime found in headers for URI-R: {0},"
                          " so assuming it is a URI-M.".
                          format(original_uri))
            return

        if 299 < org_response.status_code < 400 \
                and self.native_redirect_count < self.max_redirects:
            logging.debug("Been redirected from URI-R: " + original_uri)
            self.native_redirect_count += 1
            return follow()

        if "Link" not in org_response.headers:
            logging.debug("No URI-G found for URI-R: " + original_uri)
            return

        logging.debug("Received raw Link header:  " +
                      str(org_response.headers.get("Link")))

        link_header = self.parse_link_header(org_response.headers.get("Link"))
        logging.debug("Received Link header:  " + str(link_header))
        tg = self.get_uri_dt_for_rel(link_header, ["timegate"])

        tg_uri = None

        if "timegate" in tg:
            tg_uri = tg["timegate"].get("uri")

        logging.debug("Search for native URI-G yielded:  " + str(tg_uri))

        return tg_uri

    def get_original_uri(self, request_uri, **kwargs):
        """
        Returns the original uri of the given request uri. Checks for
        rel=original in the response headers of the request uri.
        Useful when the request uri is a memento, so that the original uri
        can be used to for the timegate, instead of the memento uri.
        :param request_uri: the requested http uri.
        :return: (str) the original uri
        """

        response = kwargs.get("response")

        if not response:
            try:
                response = MementoClient.request_head(request_uri, accept_datetime=None,
                                         follow_redirects=True, session=self.session)
            except (requests.exceptions.ConnectTimeout,
                    requests.exceptions.ConnectionError) as e:
                logging.warning(
                    "Could not connect to {},"
                    " using it as original URI".format(request_uri))

        if response.headers.get("Link"):
            link_header = response.headers.get("Link")
            links = self.parse_link_header(link_header)
            org = self.get_uri_dt_for_rel(links, ["original"])
            if org.get("original"):
                logging.debug("Org URI from request uri headers: " + repr(org))
                return org.get("original").get("uri")

        return request_uri

    @staticmethod
    def is_timegate(uri, accept_datetime=None, response=None, session=None):
        """
        Checks if the given uri is a valid timegate according to the RFC.
        :param uri: the http uri to check.
        :param accept_datetime: (str)[optional] the accept datetime string in
                                http date format.
        :param response: (request's response obj)[optional] the response
                            object of the uri.
        :return: (bool) True if a valid timegate, else False.
        """

        if not response:
            if not accept_datetime:
                accept_datetime = MementoClient.convert_to_http_datetime(
                    datetime.now())

            response = MementoClient.request_head(
                uri, accept_datetime=accept_datetime,
                session=session)

        if response.status_code != 302 and response.status_code != 200:
            raise MementoClientException(
                ("TimeGate did not respond with a 302 redirect or 200 OK HTTP "
                 "status code\n"
                 "URI:  {0}\n"
                 "Accept-Datetime:  {1}\n"
                 "Status code received: {2}\n"
                 ).format(uri, accept_datetime, str(response.status_code)),
                {"status_code": response.status_code,
                 "timegate_uri": uri,
                 "accept_datetime": accept_datetime})

        links = MementoClient.parse_link_header(response.headers.get("Link"))
        original_uri = MementoClient.get_uri_dt_for_rel(links, ["original"])

        if response.headers.get("Vary") \
                and "accept-datetime" in response.headers.get("Vary").lower() \
                and original_uri:
            if response.status_code == 302 and not response.headers.get("Location"):
                return False
            elif response.status_code == 302 and response.headers.get("Memento-Datetime"):
                return False
            elif response.status_code == 200 and \
                (not response.headers.get("Memento-Datetime")
                 or not response.headers.get("Vary")):
                return False
            return True

        return False

    @staticmethod
    def is_memento(uri, response=None, session=None):
        """
        Determines if the URI given is indeed a Memento.  The simple case is to
        look for a Memento-Datetime header in the request, but not all
        archives are Memento-compliant yet.

        :param uri: (str) an HTTP URI for testing
        :param response: (request's response obj)[optional] the response object
                            of the uri.
        :return: (bool) True if a Memento, False otherwise
        """

        sessionSet = False

        if not response:
            response = MementoClient.request_head(uri, follow_redirects=False)

        if 'Memento-Datetime' in response.headers:
            if response.status_code == 302 and \
              "accept-datetime" in response.headers.get("Vary", "").lower():
                return False

            if 'Link' in response.headers:
                links = MementoClient.parse_link_header(response.headers.get("Link"))
                rels = MementoClient.get_uri_dt_for_rel(links, ["original"])
                if 'original' in rels:
                    logging.debug("Memento-Datetime found in headers for"
                                  " URI-R: {0}, so assuming it is a URI-M.".
                                  format(uri))
                    return True
        return False

    @staticmethod
    def convert_to_datetime(dt):
        """
        Converts a date string in the HTTP date format to a datetime obj.
        eg: "Sun, 01 Apr 2010 12:00:00 GMT" -> datetime()
        :param dt: (str) The date string in HTTP date format.
        :return: (datetime) The datetime object of the string.
        """
        if not dt:
            return
        return datetime.strptime(dt, HTTP_DT_FORMAT)

    @staticmethod
    def convert_to_http_datetime(dt):
        """
        Converts a datetime object to a date string in HTTP format.
        eg: datetime() -> "Sun, 01 Apr 2010 12:00:00 GMT"
        :param dt: (datetime) A datetime object.
        :return: (str) The date in HTTP format.
        """
        if not dt:
            return
        return dt.strftime(HTTP_DT_FORMAT)

    @staticmethod
    def get_uri_dt_for_rel(links, rel_types):
        """
        Returns the uri and the datetime (if available) for a rel type from the
        parsed link header object.
        :param links: (dict) the output of parse_link_header.
        :param rel_types: (list) a list of rel types for which the uris
                            should be found.
        :return: (dict) {rel: {"uri": "", "datetime": }}
        """
        if not links or not rel_types:
            return

        uris = {}
        for uri in links:
            for rel in rel_types:
                if rel in links.get(uri).get("rel"):
                    uris[rel] = {"uri": uri,
                                 "datetime": links.get(uri).get("datetime")}
        return uris

    @staticmethod
    def parse_link_header(link):
        """
        Parses the link header character by character.
        More robust than the parser provided by the requests module.

        :param link: (str) The HTTP link header as a string.
        :return: (dict) {"uri": {"rel": ["", ""], "datetime": [""]}...}
        """

        if not link:
            return
        state = 'start'
        data = list(link.strip())
        links = {}

        while data:
            if state == 'start':
                dat = data.pop(0)
                while dat.isspace():
                    dat = data.pop(0)

                if dat != "<":
                    raise ValueError("Parsing Link Header: Expected < in "
                                     "start, got %s" % dat)

                state = "uri"
            elif state == "uri":
                uri = []
                dat = data.pop(0)

                while dat != ";":
                    uri.append(dat)
                    try:
                        dat = data.pop(0)
                    except:
                        raise ValueError("Error! Invalid Link Header.")

                uri = ''.join(uri)
                uri = uri[:-1]
                data.insert(0, ';')

                # Not an error to have the same URI multiple times (I think!)
                if uri not in links:
                    links[uri] = {}
                state = "paramstart"
            elif state == 'paramstart':
                dat = data.pop(0)

                while data and dat.isspace():
                    dat = data.pop(0)
                if dat == ";":
                    state = 'linkparam'
                elif dat == ',':
                    state = 'start'
                else:
                    raise ValueError("Parsing Link Header: Expected ;"
                                     " in paramstart, got %s" % dat)
            elif state == 'linkparam':
                dat = data.pop(0)
                while dat.isspace():
                    dat = data.pop(0)
                param_type = []
                while not dat.isspace() and dat != "=":
                    param_type.append(dat)
                    dat = data.pop(0)
                while dat.isspace():
                    dat = data.pop(0)
                if dat != "=":
                    raise ValueError("Parsing Link Header: Expected = in"
                                     " linkparam, got %s" % dat)
                state = 'linkvalue'
                pt = ''.join(param_type)

                if pt not in links[uri]:
                    links[uri][pt] = []
            elif state == 'linkvalue':
                dat = data.pop(0)
                while dat.isspace():
                    dat = data.pop(0)
                param_value = []
                if dat == '"':
                    pd = dat
                    dat = data.pop(0)
                    while dat != '"' and pd != '\\':
                        param_value.append(dat)
                        pd = dat
                        try:
                            dat = data.pop(0)
                        except:
                            raise ValueError("Error, invalid link header.")
                else:
                    while not dat.isspace() and dat not in (',', ';'):
                        param_value.append(dat)
                        if data:
                            dat = data.pop(0)
                        else:
                            break
                    if data:
                        data.insert(0, dat)
                state = 'paramstart'
                pv = ''.join(param_value)
                if pt == 'rel':
                    # rel types are case insensitive and space separated
                    links[uri][pt].extend([y.lower() for y in pv.split(' ')])
                else:
                    if pv not in links[uri][pt]:
                        links[uri][pt].append(pv)

        return links

    @staticmethod
    def request_head(uri, accept_datetime=None, follow_redirects=False, session=None):
        """
        Makes HEAD requests.
        :param uri: (str) the uri for the request.
        :param accept_datetime: (str) the accept-datetime in the http format.
        :param follow_redirects: (boolean) Toggle to follow redirects.
                                 False by default,
        so does not follow any redirects.
        :return: the response object.
        """
        sessionSet = False
        headers = {}
        if accept_datetime:
            headers["Accept-Datetime"] = accept_datetime

        # create a session if not supplied
        if not session:
            session = requests.Session()
            sessionSet = True

        response = session.head(uri, headers=headers,
                             allow_redirects=follow_redirects)

        if sessionSet:
            session.close()

        return response

    def __prepare_memento_response(self, uri_m=None, dt_m=None,
                                   link_header=None, status_code=None):
        """
        Prepares the response for the get_memento_info function.
        :param uri_m: (str) the memento uri
        :param dt_m: (datetime) the memento datetime
        :param links: (str) the link header from the memento/timegate response
        :param status_code: (int) the http status code of the memento.
        :return: (dict) a map of the mementos found.
        """

        logging.debug("Preparing memento response.")
        if not uri_m and not dt_m and not link_header and not status_code:
            return

        memento_info = {}
        memento_info["mementos"] = {}

        memento_info["mementos"]["closest"] = {}
        memento_info["mementos"]["closest"]["uri"] = [uri_m]
        memento_info["mementos"]["closest"]["http_status_code"] = status_code

        links = self.parse_link_header(link_header)
        mementos = self.get_uri_dt_for_rel(links,
                                           ["prev", "next", "first", "last"])

        logging.debug("DT_M provided: %s" % dt_m)

        memento_info["mementos"]["closest"]["datetime"] = dt_m
        logging.debug(links)
        logging.debug(uri_m)
        if links and not dt_m and uri_m in links:
            if "datetime" in links.get(uri_m):
                dt_m = self.convert_to_datetime(links.get(uri_m).
                                                get("datetime")[0])
                logging.debug("No dt_m found, looking in the link headers: %s" % dt_m)
                memento_info["mementos"]["closest"]["datetime"] = dt_m
        elif isinstance(dt_m, str):
            logging.debug("dt_m is a string, converting to datetime: %s" % dt_m)
            dt_m = self.convert_to_datetime(dt_m)
            memento_info["mementos"]["closest"]["datetime"] = dt_m

        if not mementos:
            return memento_info

        for mem in mementos:
            memento_info["mementos"][mem] = {
                "uri": [mementos.get(mem).get("uri")],
                "datetime": self.convert_to_datetime(mementos.get(mem).
                                                     get("datetime")[0])
            }
        logging.debug("The full response: " + repr(memento_info))
        return memento_info<|MERGE_RESOLUTION|>--- conflicted
+++ resolved
@@ -12,17 +12,9 @@
 
 # Python 2.7 and 3.X support are different for urlparse
 if sys.version_info[0] == 3:
-<<<<<<< HEAD
-    from urllib.parse import urlparse
-    from urllib.parse import urljoin
-else:
-    from urlparse import urlparse
-    from urlparse import urljoin
-=======
     from urllib.parse import urlparse, urljoin
 else:
     from urlparse import urlparse, urljoin
->>>>>>> eaf670c2
 
 if os.environ.get('DEBUG_MEMENTO_CLIENT') == '1':
     logging.basicConfig(level=logging.DEBUG)
@@ -298,7 +290,6 @@
             logging.debug("Request headers sent to search for URI-G:  " +
                           str(org_response.request.headers))
 
-<<<<<<< HEAD
         def follow():
             """
             a recursive func to follow redirects.
@@ -317,28 +308,6 @@
             logging.debug("Vary header with Accept-Datetime found for URI-R: "
                           + original_uri)
             return
-=======
-            def follow():
-                """
-                a recursive func to follow redirects.
-                """
-                absolute_url = urljoin(original_uri,
-                                       org_response.headers.get('Location'))
-                logging.debug("Following to new URI of " + absolute_url)
-                return self.get_native_timegate_uri(absolute_url, accept_datetime)
-
-            if org_response.headers.get("Vary") and\
-                    'accept-datetime' in org_response.headers.get('Vary').lower():
-                logging.debug("Vary header with Accept-Datetime found for URI-R: "
-                              + original_uri)
-                return
-
-            if 'Memento-Datetime' in org_response.headers:
-                logging.debug("Memento-Datetime found in headers for URI-R: {0},"
-                              " so assuming it is a URI-M.".
-                              format(original_uri))
-                return
->>>>>>> eaf670c2
 
         if 'Memento-Datetime' in org_response.headers:
             logging.debug("Memento-Datetime found in headers for URI-R: {0},"
