"""
"""

from datetime import datetime

import requests
<<<<<<< HEAD
from datetime import datetime
import StringIO
from lxml import etree
=======
import sys
import logging
import os

# Python 2.7 and 3.X support are different for urlparse
if sys.version_info[0] == 3:
    from urllib.parse import urlparse
else:
    from urlparse import urlparse
>>>>>>> 18de1dcf

if os.environ.get('DEBUG_MEMENTO_CLIENT') == '1':
    logging.basicConfig(level=logging.DEBUG)

DEFAULT_ARCHIVE_REGISTRY_URI = "http://labs.mementoweb.org/aggregator_config/archivelist.xml"
DEFAULT_TIMEGATE_BASE_URI = "http://timetravel.mementoweb.org/timegate/"
HTTP_DT_FORMAT = "%a, %d %b %Y %H:%M:%S GMT"

class MementoClientException(Exception):

    def __init__(self, message, status_code, uri_r, uri_g, accept_datetime):
        super(MementoClientException, self).__init__(message)

        self.status_code = status_code
        self.uri_r = uri_r
        self.uri_g = uri_g
        self.accept_datetime = accept_datetime

class MementoClient(object):

    def __init__(self,
                 timegate_uri=DEFAULT_TIMEGATE_BASE_URI,
                 check_native_timegate=True):
        """
        Initialize with a preferred timegate base uri, thr default is the
        memento aggregator at http://timetravel.mementoweb.org/timegate/.
        Toggle check_native_timegate to see if the original uri has its own
        timegate. The native timegate, if found will be used instead of the
        timegate_uri preferred. If no native timegate is found, the preferred
        timegate_uri will be used.

        :param timegate_uri: (str) A valid HTTP base uri for a timegate. Must start with http(s):// and end with a /.
        :param check_memento_compliance: (boolean).
        :return: A MementoClient obj.
        """
        self.timegate_uri = timegate_uri
        self.check_native_timegate = check_native_timegate

    @staticmethod
    def get_archive_list(archive_registry_uri=DEFAULT_ARCHIVE_REGISTRY_URI):
        """
        This provides a list of archives and their corresponding timegates,
        so that one of them can be chosen as the preferred timegate.
        Retrieves a list of archives from the registry xml file, and provides the
        archive list along with their timegate uris.
        Use self.timegate_uri = "new timegate uri" to override the default timegate preference.

        :param archive_registry: (str) A valid base uri for the registry xml file.
        :return: (dict) A map of the archive id and their corresponding full name, timegate of the archive.
        """

        archive_list = {}
        response = requests.get(archive_registry_uri)
        # parse xml
        try:
            data = etree.parse(StringIO.StringIO(response.content))
        except:
            return archive_list

        for link in data.xpath("./link"):
            id = link.attrib["id"]
            name = link.attrib["longname"]
            timegate_uri = link.find("timegate").attrib["uri"]
            memento_status = link.find("archive").attrib["memento-status"]
            mem_status = False
            if memento_status == "yes":
                mem_status = True

            archive_list[id] = {"name": name,
                                "timegate_uri": timegate_uri,
                                "memento_status": mem_status,
                                }

        return archive_list

    def get_memento_info(self, original_uri, accept_datetime):
        """
        Given an original uri and an accept datetime, this method queries the
        preferred timegate and returns the closest memento uri, along with
        prev/next/first/last if available.

        :param original_uri: (str) The http uri of the original resource.
        :param accept_datetime: (datetime) The datetime object of the accept datetime.
        :return: (dict) A map of uri and datetime for the closest/prev/next/first/last mementos.
        """

        logging.debug("getting URI-R {0} at accept-datetime {1}!!!".format(original_uri, str(accept_datetime)))
        logging.debug("Starting with URI-G stem: " + self.timegate_uri)

        if not original_uri or not accept_datetime:
            # TODO: error handling
            return

        if not original_uri.startswith("http://") \
                and not original_uri.startswith("https://"):
            # TODO: create a relevant exception...
            raise Exception("Only HTTP URIs are supported, URI %s unrecognized." % original_uri)

        if type(accept_datetime) != datetime:
            raise KeyError("Expecting accept_datetime to be of type datetime.")

        http_acc_dt = self.convert_to_http_datetime(accept_datetime)

        native_tg = None
        if self.check_native_timegate:
            native_tg = self.get_native_timegate_uri(original_uri, accept_datetime=accept_datetime)
            logging.debug("Found native URI-G:  " + str(native_tg))

        timegate_uri = native_tg if native_tg else self.timegate_uri + original_uri

        logging.debug("Using URI-G: " + timegate_uri)

        response = self.head_request(timegate_uri, accept_datetime=http_acc_dt, follow_redirects=False)


        logging.debug("request method:  " + str(response.request.method))
        logging.debug("request URI:  " + str(response.request.url))
        logging.debug("request headers: " + str(response.request.headers))
        logging.debug("response status code: " + str(response.status_code))
        logging.debug("response headers:  " + str(response.headers))


        if (response.status_code != 302 and response.status_code != 200 ):
            raise MementoClientException("""
TimeGate did not respond with a 302 redirect or 200 OK HTTP status code
URI-R:  {0}
URI-G stem:  {1}
URI-G:  {2}
Accept-Datetime:  {3}
Status code received: {4}
""".format(original_uri, self.timegate_uri, timegate_uri, str(http_acc_dt), response.status_code),
    response.status_code, original_uri, timegate_uri, accept_datetime)

        uri_m = response.headers.get("location")

        logging.debug("received URI-M:  " + uri_m)

        # sometimes we get relative URI-Ms, which have no scheme
        if not urlparse(uri_m).scheme:
            uri_m = urlparse(timegate_uri).scheme + "://" + urlparse(timegate_uri).netloc + uri_m

        logging.debug("location:  " + response.headers.get("location"))
        logging.debug("using URI-M:  " + uri_m)

        memento_info = {}
        memento_info["closest"] = {}
        memento_info["closest"]["uri"] = uri_m

        link_header = response.headers.get("link")

        logging.debug("link header:  " + str(link_header))

        if not link_header:
            # TODO: create a "memento exception"
            raise Exception("The TimeGate (%s) did not return a Link header." % timegate_uri)

        links = self.parse_link_header(link_header)
        logging.debug("link header:  " + str(links))

        mementos = self.get_uri_dt_for_rel(links, ["prev", "next", "first", "last"])

        memento_uris = {}

        for mem in mementos:
            memento_uris[mem] = {
                "uri": mementos.get(mem).get("uri"),
                "datetime": self.convert_to_datetime(mementos.get(mem).get("datetime")[0])
            }

        return memento_info

    def get_native_timegate_uri(self, original_uri, accept_datetime):
        """
        Given an original URL and an accept datetime, check the original uri
        to see if the timegate uri is provided in the Link header.

        :param original_uri: (str) An HTTP uri of the original resource.
        :param accept_datetime: (datetime) The datetime object of the accept datetime
        :return: (str) The timegate uri of the original resource, if provided, else None.
        """

        org_response = self.head_request(original_uri, accept_datetime=self.convert_to_http_datetime(accept_datetime))

        logging.debug("Request headers sent to search for URI-G:  " + str(org_response.request.headers))

        def follow():
            logging.debug("Following to new URI of " + org_response.headers.get("Location"))
            return self.get_native_timegate_uri(org_response.headers.get('Location'), accept_datetime)

        if org_response.headers.get("Vary") and 'accept-datetime' in org_response.headers.get('Vary'):
            logging.debug("Vary header with Accept-Datetime found for URI-R: " + original_uri)
            return

        if 'Memento-Datetime' in org_response.headers:
            logging.debug("Memento-Datetime found in headers for URI-R: {0}, so assuming it is a URI-M.".format(original_uri))
            return

        if 299 < org_response.status_code < 400:
            # TODO: implement check for redirect loop, max_redirects=50?
            logging.debug("Been redirected from URI-R: " + original_uri)
            return follow()

        if "Link" not in org_response.headers:
            logging.debug("No URI-G found for URI-R: " + original_uri)
            return

        logging.debug("Received raw Link header:  " + str(org_response.headers.get("Link")))

        link_header = self.parse_link_header(org_response.headers.get("Link"))
        logging.debug("Received Link header:  " + str(link_header))
        tg = self.get_uri_dt_for_rel(link_header, ["timegate"])

        tg_uri = None

        if "timegate" in tg:
            tg_uri = tg["timegate"].get("uri")

        logging.debug("Search for native URI-G yielded:  " + str(tg_uri))

        return tg_uri

    @staticmethod
    def convert_to_datetime(dt):
        """
        Converts a date string in the HTTP date format to a datetime obj.
        eg: "Sun, 01 Apr 2010 12:00:00 GMT" -> datetime()
        :param dt: (str) The date string in HTTP date format.
        :return: (datetime) The datetime object of the string.
        """
        if not dt:
            return
        return datetime.strptime(dt, HTTP_DT_FORMAT)

    @staticmethod
    def convert_to_http_datetime(dt):
        """
        Converts a datetime object to a date string in HTTP format.
        eg: datetime() -> "Sun, 01 Apr 2010 12:00:00 GMT"
        :param dt: (datetime) A datetime object.
        :return: (str) The date in HTTP format.
        """
        if not dt:
            return
        return dt.strftime(HTTP_DT_FORMAT)

    @staticmethod
    def get_uri_dt_for_rel(links, rel_types):
        """
        Returns the uri and the datetime (if available) for a rel type from the
        parsed link header object.
        :param links: (dict) the output of parse_link_header.
        :param rel_types: (list) a list of rel types for which the uris should be found.
        :return: (dict) {rel: {"uri": "", "datetime": }}
        """
        uris = {}
        for uri in links:
            for rel in rel_types:
                if rel in links.get(uri).get("rel"):
                    uris[rel] = {"uri": uri, "datetime": links.get(uri).get("datetime")}
        return uris

    @staticmethod
    def parse_link_header(link):
        """
        Parses the link header character by character.
        More robust than the parser provided by the requests module.

        :param link: (str) The HTTP link header as a string.
        :return: (dict) {"uri": {"rel": ["", ""], "datetime": [""]}...}
        """

        state = 'start'
        #header = link.strip()
        #data = [d for d in header]
        data = list(link.strip())
        links = {}
        d_count = 0

        while data:
            if state == 'start':
                d = data.pop(0)
                d_count += 1
                while d.isspace():
                    d = data.pop(0)
                    d_count += 1

                if d != "<":
                    raise ValueError("Parsing Link Header: Expected < in start, got %s" % d)

                state = "uri"
            elif state == "uri":
                uri = []
                d = data.pop(0)
                d_count += 1

                while d != ";":
                    uri.append(d)
                    d = data.pop(0)

                uri = ''.join(uri)
                uri = uri[:-1]
                data.insert(0, ';')

                # Not an error to have the same URI multiple times (I think!)
                if uri not in links:
                    links[uri] = {}
                state = "paramstart"
            elif state == 'paramstart':
                d = data.pop(0)
                d_count += 1

                while data and d.isspace():
                    d = data.pop(0)
                    d_count += 1
                if d == ";":
                    state = 'linkparam'
                elif d == ',':
                    state = 'start'
                else:
                    raise ValueError("Parsing Link Header: Expected ; in paramstart, got %s" % d)
            elif state == 'linkparam':
                d = data.pop(0)
                d_count += 1
                while d.isspace():
                    d = data.pop(0)
                    d_count += 1
                paramType = []
                while not d.isspace() and d != "=":
                    paramType.append(d)
                    d = data.pop(0)
                    d_count += 1
                while d.isspace():
                    d = data.pop(0)
                    d_count += 1
                if d != "=":
                    raise ValueError("Parsing Link Header: Expected = in linkparam, got %s" % d)
                state = 'linkvalue'
                pt = ''.join(paramType)

                if pt not in links[uri]:
                    links[uri][pt] = []
            elif state == 'linkvalue':
                d = data.pop(0)
                d_count += 1
                while d.isspace():
                    d = data.pop(0)
                    d_count += 1
                paramValue = []
                if d == '"':
                    pd = d
                    d = data.pop(0)
                    d_count += 1
                    while d != '"' and pd != '\\':
                        paramValue.append(d)
                        pd = d
                        d = data.pop(0)
                        d_count += 1
                else:
                    while not d.isspace() and d not in (',', ';'):
                        paramValue.append(d)
                        if data:
                            d = data.pop(0)
                            d_count += 1
                        else:
                            break
                    if data:
                        data.insert(0, d)
                state = 'paramstart'
                pv = ''.join(paramValue)
                if pt == 'rel':
                    # rel types are case insensitive and space separated
                    links[uri][pt].extend([y.lower() for y in pv.split(' ')])
                else:
                    if pv not in links[uri][pt]:
                        links[uri][pt].append(pv)

        return links

    @staticmethod
    def head_request(uri, accept_datetime, follow_redirects=False):
        """
        Makes HEAD requests.
        :param uri: (str) the uri for the request.
        :param accept_datetime: (str) the accept-datetime in the http format.
        :param follow_redirects: (boolean) Toggle to follow redirects. False by default,
        so does not follow any redirects.
        :return: the response object.
        """
        return requests.head(uri, headers={"Accept-Datetime": accept_datetime}, allow_redirects=follow_redirects)


if __name__ == "__main__":
    mc = MementoClient()
    dt = mc.convert_to_datetime("Sun, 01 Apr 2010 12:00:00 GMT")
    res = mc.get_memento_uri("http://dbpedia.org/page/Berlin", dt)<|MERGE_RESOLUTION|>--- conflicted
+++ resolved
@@ -4,11 +4,9 @@
 from datetime import datetime
 
 import requests
-<<<<<<< HEAD
 from datetime import datetime
 import StringIO
 from lxml import etree
-=======
 import sys
 import logging
 import os
@@ -18,7 +16,6 @@
     from urllib.parse import urlparse
 else:
     from urlparse import urlparse
->>>>>>> 18de1dcf
 
 if os.environ.get('DEBUG_MEMENTO_CLIENT') == '1':
     logging.basicConfig(level=logging.DEBUG)
