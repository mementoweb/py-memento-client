--- conflicted
+++ resolved
@@ -63,11 +63,7 @@
 
 setup(
     name="memento_client",
-<<<<<<< HEAD
-    version="0.5.2.dev1",
-=======
     version="0.5.2",
->>>>>>> a7399c48
     url='https://github.com/mementoweb/py-memento-client',
     license='LICENSE.txt',
     author="Harihar Shankar, Shawn M. Jones, Herbert Van de Sompel",
